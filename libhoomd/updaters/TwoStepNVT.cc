/*
Highly Optimized Object-oriented Many-particle Dynamics -- Blue Edition
(HOOMD-blue) Open Source Software License Copyright 2008-2011 Ames Laboratory
Iowa State University and The Regents of the University of Michigan All rights
reserved.

HOOMD-blue may contain modifications ("Contributions") provided, and to which
copyright is held, by various Contributors who have granted The Regents of the
University of Michigan the right to modify and/or distribute such Contributions.

You may redistribute, use, and create derivate works of HOOMD-blue, in source
and binary forms, provided you abide by the following conditions:

* Redistributions of source code must retain the above copyright notice, this
list of conditions, and the following disclaimer both in the code and
prominently in any materials provided with the distribution.

* Redistributions in binary form must reproduce the above copyright notice, this
list of conditions, and the following disclaimer in the documentation and/or
other materials provided with the distribution.

* All publications and presentations based on HOOMD-blue, including any reports
or published results obtained, in whole or in part, with HOOMD-blue, will
acknowledge its use according to the terms posted at the time of submission on:
http://codeblue.umich.edu/hoomd-blue/citations.html

* Any electronic documents citing HOOMD-Blue will link to the HOOMD-Blue website:
http://codeblue.umich.edu/hoomd-blue/

* Apart from the above required attributions, neither the name of the copyright
holder nor the names of HOOMD-blue's contributors may be used to endorse or
promote products derived from this software without specific prior written
permission.

Disclaimer

THIS SOFTWARE IS PROVIDED BY THE COPYRIGHT HOLDER AND CONTRIBUTORS ``AS IS'' AND
ANY EXPRESS OR IMPLIED WARRANTIES, INCLUDING, BUT NOT LIMITED TO, THE IMPLIED
WARRANTIES OF MERCHANTABILITY, FITNESS FOR A PARTICULAR PURPOSE, AND/OR ANY
WARRANTIES THAT THIS SOFTWARE IS FREE OF INFRINGEMENT ARE DISCLAIMED.

IN NO EVENT SHALL THE COPYRIGHT HOLDER OR CONTRIBUTORS BE LIABLE FOR ANY DIRECT,
INDIRECT, INCIDENTAL, SPECIAL, EXEMPLARY, OR CONSEQUENTIAL DAMAGES (INCLUDING,
BUT NOT LIMITED TO, PROCUREMENT OF SUBSTITUTE GOODS OR SERVICES; LOSS OF USE,
DATA, OR PROFITS; OR BUSINESS INTERRUPTION) HOWEVER CAUSED AND ON ANY THEORY OF
LIABILITY, WHETHER IN CONTRACT, STRICT LIABILITY, OR TORT (INCLUDING NEGLIGENCE
OR OTHERWISE) ARISING IN ANY WAY OUT OF THE USE OF THIS SOFTWARE, EVEN IF
ADVISED OF THE POSSIBILITY OF SUCH DAMAGE.
*/

// Maintainer: joaander

#ifdef WIN32
#pragma warning( push )
#pragma warning( disable : 4244 )
#endif

#include <boost/python.hpp>
using namespace boost::python;

#include "TwoStepNVT.h"

#ifdef ENABLE_MPI
#include "Communicator.h"
#endif 

/*! \file TwoStepNVT.h
    \brief Contains code for the TwoStepNVT class
*/

/*! \param sysdef SystemDefinition this method will act on. Must not be NULL.
    \param group The group of particles this integration method is to work on
    \param thermo compute for thermodynamic quantities
    \param tau NVT period
    \param T Temperature set point
    \param suffix Suffix to attach to the end of log quantity names
*/
TwoStepNVT::TwoStepNVT(boost::shared_ptr<SystemDefinition> sysdef,
                       boost::shared_ptr<ParticleGroup> group,
                       boost::shared_ptr<ComputeThermo> thermo,
                       Scalar tau,
                       boost::shared_ptr<Variant> T,
                       const std::string& suffix)
    : IntegrationMethodTwoStep(sysdef, group), m_thermo(thermo), m_tau(tau), m_T(T)
    {
    m_exec_conf->msg->notice(5) << "Constructing TwoStepNVT" << endl;

    if (m_tau <= 0.0)
        m_exec_conf->msg->warning() << "integrate.nvt: tau set less than 0.0 in NVTUpdater" << endl;
    
    // set initial state
    IntegratorVariables v = getIntegratorVariables();

    if (!restartInfoTestValid(v, "nvt", 2))
        {
        v.type = "nvt";
        v.variable.resize(2);
        v.variable[0] = Scalar(0.0);
        v.variable[1] = Scalar(0.0);
        setValidRestart(false);
        }
    else
        setValidRestart(true);

    setIntegratorVariables(v);
    m_log_name = string("nvt_reservoir_energy") + suffix;
    }

TwoStepNVT::~TwoStepNVT()
    {
    m_exec_conf->msg->notice(5) << "Destroying TwoStepNVT" << endl;
    }

/*! Returns a list of log quantities this compute calculates
*/
std::vector< std::string > TwoStepNVT::getProvidedLogQuantities()
    {
    vector<string> result;
    result.push_back(m_log_name);
    return result;
    }

/*! \param quantity Name of the log quantity to get
    \param timestep Current time step of the simulation
    \param my_quantity_flag passed as false, changed to true if quanity logged here
*/

Scalar TwoStepNVT::getLogValue(const std::string& quantity, unsigned int timestep, bool &my_quantity_flag)
    {
    if (quantity == m_log_name)  
        {
        my_quantity_flag = true;
        Scalar g = m_thermo->getNDOF();
        IntegratorVariables v = getIntegratorVariables();
        Scalar& xi = v.variable[0];
        Scalar& eta = v.variable[1];
        return g * m_T->getValue(timestep) * (xi*xi*m_tau*m_tau / Scalar(2.0) + eta);
        }
    else
        return Scalar(0);     
    }

/*! \param timestep Current time step
    \post Particle positions are moved forward to timestep+1 and velocities to timestep+1/2 per the velocity verlet
          method.
*/
void TwoStepNVT::integrateStepOne(unsigned int timestep)
    {
    unsigned int group_size = m_group->getNumLocalMembers();
    if (group_size == 0)
        return;
    
    // profile this step
    if (m_prof)
        m_prof->push("NVT step 1");

    IntegratorVariables v = getIntegratorVariables();
    Scalar& xi = v.variable[0];

    ArrayHandle<Scalar4> h_vel(m_pdata->getVelocities(), access_location::host, access_mode::readwrite);
    ArrayHandle<Scalar3> h_accel(m_pdata->getAccelerations(), access_location::host, access_mode::readwrite);
    ArrayHandle<Scalar4> h_pos(m_pdata->getPositions(), access_location::host, access_mode::readwrite);

    // precompute loop invariant quantities
    Scalar denominv = Scalar(1.0) / (Scalar(1.0) + m_deltaT/Scalar(2.0) * xi);
    
    for (unsigned int group_idx = 0; group_idx < group_size; group_idx++)
        {
        unsigned int j = m_group->getMemberIndex(group_idx);
        
        h_vel.data[j].x = (h_vel.data[j].x + Scalar(1.0/2.0)*h_accel.data[j].x*m_deltaT) * denominv;
        h_pos.data[j].x += m_deltaT * h_vel.data[j].x;
        
        h_vel.data[j].y = (h_vel.data[j].y + Scalar(1.0/2.0)*h_accel.data[j].y*m_deltaT) * denominv;
        h_pos.data[j].y += m_deltaT * h_vel.data[j].y;

        h_vel.data[j].z = (h_vel.data[j].z + Scalar(1.0/2.0)*h_accel.data[j].z*m_deltaT) * denominv;
        h_pos.data[j].z += m_deltaT * h_vel.data[j].z;
        }
    
    // particles may have been moved slightly outside the box by the above steps, wrap them back into place
    const BoxDim& box = m_pdata->getBox();

    ArrayHandle<int3> h_image(m_pdata->getImages(), access_location::host, access_mode::readwrite);

    for (unsigned int group_idx = 0; group_idx < group_size; group_idx++)
        {
        unsigned int j = m_group->getMemberIndex(group_idx);
        // wrap the particles around the box
<<<<<<< HEAD
        if ((! m_no_wrap_particles[0]) && h_pos.data[j].x >= box.xhi)
            {
            h_pos.data[j].x -= Lx;
            h_image.data[j].x++;
            }
        else if ((! m_no_wrap_particles[0]) && h_pos.data[j].x < box.xlo)
            {
            h_pos.data[j].x += Lx;
            h_image.data[j].x--;
            }

        if ((! m_no_wrap_particles[1]) && h_pos.data[j].y >= box.yhi)
            {
            h_pos.data[j].y -= Ly;
            h_image.data[j].y++;
            }
        else if ((! m_no_wrap_particles[1]) && h_pos.data[j].y < box.ylo)
            {
            h_pos.data[j].y += Ly;
            h_image.data[j].y--;
            }

        if ((! m_no_wrap_particles[2]) && h_pos.data[j].z >= box.zhi)
            {
            h_pos.data[j].z -= Lz;
            h_image.data[j].z++;
            }
        else if ((! m_no_wrap_particles[2]) && h_pos.data[j].z < box.zlo)
            {
            h_pos.data[j].z += Lz;
            h_image.data[j].z--;
            }
=======
        box.wrap(h_pos.data[j], h_image.data[j]);
>>>>>>> e7276024
        }
    
    // done profiling
    if (m_prof)
        m_prof->pop();
    }
        
/*! \param timestep Current time step
    \post particle velocities are moved forward to timestep+1
*/
void TwoStepNVT::integrateStepTwo(unsigned int timestep)
    {
    unsigned int group_size = m_group->getNumLocalMembers();
    if (group_size == 0)
        return;
    
    IntegratorVariables v = getIntegratorVariables();
    Scalar& xi = v.variable[0];
    Scalar& eta = v.variable[1];
    
    // compute the current thermodynamic properties
    m_thermo->compute(timestep+1);
    
    // next, update the state variables Xi and eta
    Scalar xi_prev = xi;
    Scalar curr_T = m_thermo->getTemperature();
    xi += m_deltaT / (m_tau*m_tau) * (curr_T/m_T->getValue(timestep) - Scalar(1.0));
    eta += m_deltaT / Scalar(2.0) * (xi + xi_prev);

#ifdef ENABLE_MPI
    if (m_comm)
        {
        assert(m_comm->getMPICommunicator()->size());
        // broadcast integrator variables from rank 0 to other processors
        broadcast(*m_comm->getMPICommunicator(), eta, 0);
        broadcast(*m_comm->getMPICommunicator(), xi, 0);
        }
#endif

    
    const GPUArray< Scalar4 >& net_force = m_pdata->getNetForce();
    
    // profile this step
    if (m_prof)
        m_prof->push("NVT step 2");

    ArrayHandle<Scalar4> h_vel(m_pdata->getVelocities(), access_location::host, access_mode::readwrite);
    ArrayHandle<Scalar3> h_accel(m_pdata->getAccelerations(), access_location::host, access_mode::readwrite);

    ArrayHandle<Scalar4> h_net_force(net_force, access_location::host, access_mode::read);
    
    // perform second half step of Nose-Hoover integration
    for (unsigned int group_idx = 0; group_idx < group_size; group_idx++)
        {
        unsigned int j = m_group->getMemberIndex(group_idx);
        
        // first, calculate acceleration from the net force
        Scalar minv = Scalar(1.0) / h_vel.data[j].w;
        h_accel.data[j].x = h_net_force.data[j].x*minv;
        h_accel.data[j].y = h_net_force.data[j].y*minv;
        h_accel.data[j].z = h_net_force.data[j].z*minv;
        
        // then, update the velocity
        h_vel.data[j].x += Scalar(1.0/2.0) * m_deltaT * (h_accel.data[j].x - xi * h_vel.data[j].x);
        h_vel.data[j].y += Scalar(1.0/2.0) * m_deltaT * (h_accel.data[j].y - xi * h_vel.data[j].y);
        h_vel.data[j].z += Scalar(1.0/2.0) * m_deltaT * (h_accel.data[j].z - xi * h_vel.data[j].z);
        }
    
    setIntegratorVariables(v);

    
    // done profiling
    if (m_prof)
        m_prof->pop();
    }

void export_TwoStepNVT()
    {
    class_<TwoStepNVT, boost::shared_ptr<TwoStepNVT>, bases<IntegrationMethodTwoStep>, boost::noncopyable>
            ("TwoStepNVT", init< boost::shared_ptr<SystemDefinition>,
                       boost::shared_ptr<ParticleGroup>,
                       boost::shared_ptr<ComputeThermo>,
                       Scalar,
                       boost::shared_ptr<Variant>,
                       const std::string&
                       >())
        .def("setT", &TwoStepNVT::setT)
        .def("setTau", &TwoStepNVT::setTau)
        ;
    }

#ifdef WIN32
#pragma warning( pop )
#endif
<|MERGE_RESOLUTION|>--- conflicted
+++ resolved
@@ -187,42 +187,7 @@
         {
         unsigned int j = m_group->getMemberIndex(group_idx);
         // wrap the particles around the box
-<<<<<<< HEAD
-        if ((! m_no_wrap_particles[0]) && h_pos.data[j].x >= box.xhi)
-            {
-            h_pos.data[j].x -= Lx;
-            h_image.data[j].x++;
-            }
-        else if ((! m_no_wrap_particles[0]) && h_pos.data[j].x < box.xlo)
-            {
-            h_pos.data[j].x += Lx;
-            h_image.data[j].x--;
-            }
-
-        if ((! m_no_wrap_particles[1]) && h_pos.data[j].y >= box.yhi)
-            {
-            h_pos.data[j].y -= Ly;
-            h_image.data[j].y++;
-            }
-        else if ((! m_no_wrap_particles[1]) && h_pos.data[j].y < box.ylo)
-            {
-            h_pos.data[j].y += Ly;
-            h_image.data[j].y--;
-            }
-
-        if ((! m_no_wrap_particles[2]) && h_pos.data[j].z >= box.zhi)
-            {
-            h_pos.data[j].z -= Lz;
-            h_image.data[j].z++;
-            }
-        else if ((! m_no_wrap_particles[2]) && h_pos.data[j].z < box.zlo)
-            {
-            h_pos.data[j].z += Lz;
-            h_image.data[j].z--;
-            }
-=======
         box.wrap(h_pos.data[j], h_image.data[j]);
->>>>>>> e7276024
         }
     
     // done profiling
