# Highly Optimized Object-Oriented Molecular Dynamics (HOOMD) Open
# Source Software License
# Copyright (c) 2008 Ames Laboratory Iowa State University
# All rights reserved.

# Redistribution and use of HOOMD, in source and binary forms, with or
# without modification, are permitted, provided that the following
# conditions are met:

# * Redistributions of source code must retain the above copyright notice,
# this list of conditions and the following disclaimer.

# * Redistributions in binary form must reproduce the above copyright
# notice, this list of conditions and the following disclaimer in the
# documentation and/or other materials provided with the distribution.

# * Neither the name of the copyright holder nor the names HOOMD's
# contributors may be used to endorse or promote products derived from this
# software without specific prior written permission.

# Disclaimer

# THIS SOFTWARE IS PROVIDED BY THE COPYRIGHT HOLDER AND
# CONTRIBUTORS ``AS IS''  AND ANY EXPRESS OR IMPLIED WARRANTIES,
# INCLUDING, BUT NOT LIMITED TO, THE IMPLIED WARRANTIES OF MERCHANTABILITY
# AND FITNESS FOR A PARTICULAR PURPOSE ARE DISCLAIMED. 

# IN NO EVENT SHALL THE COPYRIGHT HOLDER OR CONTRIBUTORS  BE LIABLE
# FOR ANY DIRECT, INDIRECT, INCIDENTAL, SPECIAL, EXEMPLARY, OR
# CONSEQUENTIAL DAMAGES (INCLUDING, BUT NOT LIMITED TO, PROCUREMENT OF
# SUBSTITUTE GOODS OR SERVICES; LOSS OF USE, DATA, OR PROFITS; OR BUSINESS
# INTERRUPTION) HOWEVER CAUSED AND ON ANY THEORY OF LIABILITY, WHETHER IN
# CONTRACT, STRICT LIABILITY, OR TORT (INCLUDING NEGLIGENCE OR OTHERWISE)
# ARISING IN ANY WAY OUT OF THE USE OF THIS SOFTWARE, EVEN IF ADVISED OF
# THE POSSIBILITY OF SUCH DAMAGE.

# $Id$
# $URL$

from optparse import OptionParser;

import hoomd;
import globals;
import update;

import math;
import sys;
import util;
import gc;
import os;

## \internal
# \brief Parsed command line options
_options = {};

## \package hoomd_script.init
# \brief Data initialization commands
#
# Commands in the init package initialize the particle system. Initialization via
# any of the commands here must be done before any other command in hoomd_script can
# be run.
#
# \sa \ref page_quick_start

## Resets all hoomd_script variables
#
# After calling init.reset() all global variables used in hoomd_script are cleared and all allocated
# memory is freed so the simulation can begin anew without needing to launch hoomd again.
#
# \note There is a very important memory management issue that must be kept in mind when using
# reset(). If you have saved a variable such as an integrator or a force for changing parameters, 
# that saved object \b must be deleted before the reset() command is called. If all objects are 
# not deleted, then a memory leak will result causing repeated runs of even a small simulation 
# to eventually run the system out of memory. reset() will throw an error if it detects that this 
# is the case.
#
# \b Example:
# \code
# init.create_random(N=1000, phi_p = 0.2)
# lj = pair.lj(r_cut=3.0)
# .... setup and run simulation
# del lj
# init.reset()
# init.create_random(N=2000, phi_p = 0.2)
# .... setup and run simulation
# \endcode
def reset():
	if globals.system_definition == None:
		print "\n***Warning! Trying to reset an uninitialized system";
		return;

	# perform some reference counting magic to verify that the user has cleared all saved variables
	sysdef = globals.system_definition;
	globals._clear();
	
	gc.collect();
	count = sys.getrefcount(pdata)

	# note: the check should be against 2, getrefcount counts the temporary reference 
	# passed to it in the argument
	expected_count = 2
	if count != expected_count:
		print "\n***Warning! Not all saved variables were cleared before calling reset()";
		print count-expected_count, "references to the particle data still exist somewhere\n"
		raise RuntimeError('Error resetting');

	del pdata
	gc.collect();

## Reads initial system state from an XML file
#
# \param filename File to read
# \param time_step (if specified) Time step number to use instead of the one stored in the XML file
#
# \b Examples:
# \code
# init.read_xml(filename="data.xml")
# init.read_xml(filename="directory/data.xml")
# init.read_xml(filename="restart.xml", time_step=0)
# \endcode
#
# All particles, bonds, etc...  are read from the XML file given, 
# setting the initial condition of the simulation.
# After this command completes, the system is initialized allowing 
# other commands in hoomd_script to be run. For more details
# on the file format read by this command, see \ref page_xml_file_format.
#
# If \a time_step is specified, it's value will be used as the initial time 
# step of the simulation instead of the one read from the XML file.
#
def read_xml(filename, time_step = None):
	util.print_status_line();
	
	# parse command line
	_parse_command_line();

	# check if initialization has already occured
	if (globals.system_definition != None):
		print >> sys.stderr, "\n***Error! Cannot initialize more than once\n";
		raise RuntimeError('Error initializing');

	# read in the data
	initializer = hoomd.HOOMDInitializer(filename);
	globals.system_definition = hoomd.SystemDefinition(initializer, _create_exec_conf());
	
	# initialize the system
<<<<<<< HEAD
	if (time_step < 0):
		globals.system = hoomd.System(globals.system_definition, initializer.getTimeStep());
=======
	if time_step != None:
		globals.system = hoomd.System(globals.particle_data, initializer.getTimeStep());
>>>>>>> eb358f41
	else:
		initializer.setTimeStep(time_step)
		globals.system = hoomd.System(globals.system_definition, initializer.getTimeStep());
	
	_perform_common_init_tasks();
	return globals.system_definition;


## Generates N randomly positioned particles of the same type
#
# \param N Number of particles to create
# \param phi_p Packing fraction of particles in the simulation box
# \param name Name of the particle type to create
# \param min_dist Minimum distance particles will be separated by
#
# \b Examples:
# \code
# init.create_random(N=2400, phi_p=0.20)
# init.create_random(N=2400, phi_p=0.40, min_dist=0.5)
# \endcode
#
# \a N particles are randomly placed in the simulation box. The 
# dimensions of the created box are such that the packing fraction
# of particles in the box is \a phi_p. The number density \e n
# is related to the packing fraction by \f$n = 6/\pi \cdot \phi_P\f$
# assuming the particles have a radius of 0.5.
# All particles are created with the same type, given by \a name.
#
def create_random(N, phi_p, name="A", min_dist=0.7):
	util.print_status_line();
	
	# parse command line
	_parse_command_line();
	my_exec_conf = _create_exec_conf();
	
	# check if initialization has already occured
	if (globals.system_definition != None):
		print >> sys.stderr, "\n***Error! Cannot initialize more than once\n";
		raise RuntimeError('Error initializing');

	# abuse the polymer generator to generate single particles
	
	# calculat the box size
	L = math.pow(math.pi/6.0*N / phi_p, 1.0/3.0);
	box = hoomd.BoxDim(L);
	
	# create the generator
	generator = hoomd.RandomGenerator(box, 12345);
	
	# build type list
	type_vector = hoomd.std_vector_string();
	type_vector.append(name);
	
	# empty bond lists for single particles
	bond_ab = hoomd.std_vector_uint();
		
	# create the generator
	generator.addGenerator(int(N), hoomd.PolymerParticleGenerator(1.0, type_vector, bond_ab, bond_ab, 100));
	
	# set the separation radius
	generator.setSeparationRadius(name, min_dist/2.0);
		
	# generate the particles
	generator.generate();
	
	globals.system_definition = hoomd.SystemDefinition(generator, my_exec_conf);
	
	# initialize the system
	globals.system = hoomd.System(globals.system_definition, 0);
	
	_perform_common_init_tasks();
	return globals.system_definition;


## Generates any number of randomly positioned polymers of configurable types
#
# \param box BoxDim specifying the simulation box to generate the polymers in
# \param polymers Specification for the different polymers to create (see below)
# \param separation Separation radii for different particle types (see below)
# \param seed Random seed to use
#
# Any number of polymers can be generated, of the same or different types, as 
# specified in the argument \a polymers. Parameters for each polymer, include
# bond length, particle type list, bond list, and count.
#
# The syntax is best shown by example. The below line specifies that 600 block copolymers
# A6B7A6 with a %bond length of 1.2 be generated.
# \code
# polymer1 = dict(bond_len=1.2, type=['A']*6 + ['B']*7 + ['A']*6, 
#                 bond="linear", count=600)
# \endcode
# Here is an example for a second polymer, specifying just 100 polymers made of 4 B beads
# bonded in a branched pattern
# \code
# polymer2 = dict(bond_len=1.2, type=['B']*4, 
#                 bond=[(0, 1), (1,2), (1,3), (3,4)] , count=100)
# \endcode
# The \a polymers argument can be given a list of any number of polymer types specified
# as above. \a count randomly generated polymers of each type in the list will be
# generated in the system.
#
# In detail: 
# -	\a bond_len defines the %bond length of the generated polymers. This should 
# 	not necessarily be set to the equilibrium %bond length! The generator is dumb and doesn't know
# 	that bonded particles can be placed closer together than the separation (see below). Thus
# 	\a bond_len must be at a minimum set at twice the value of the largest separation radius. An 
# 	error will be generated if this is not the case.
# -	\a type is a python list of strings. Each string names a particle type in the order that
# 	they will be created in generating the polymer.
# -	\a %bond can be specified as "linear" in which case the generator connects all particles together
# 	with bonds to form a linear chain. \a %bond can also be given a list if python tuples (see example
#	above). Each tuple in the form of \c (a,b) specifies that particle \c a of the polymer be bonded to
# 	particle \c b.
# 
# \a separation \b must contain one entry for each particle type specified in \a polymers
# ('A' and 'B' in the examples above). The value given is the separation radius of each
# particle of that type. The generated polymer system will have no two overlapping 
# particles.
#
# \b Examples:
# \code
# init.create_random_polymers(box=hoomd.BoxDim(35), 
#                             polymers=[polymer1, polymer2], 
#                             separation=dict(A=0.35, B=0.35));
# 
# init.create_random_polymers(box=hoomd.BoxDim(31), 
#                             polymers=[polymer1], 
#                             separation=dict(A=0.35, B=0.35), seed=52);
# 
# init.create_random_polymers(box=hoomd.BoxDim(18,10,25), 
#                             polymers=[polymer2], 
#                             separation=dict(A=0.35, B=0.35), seed=12345);
# \endcode
#
# With all other parameters the same, create_random_polymers will always create the
# same system if \a seed is the same. Set a different \a seed (any integer) to create
# a different random system with the same parameters. Note that different versions
# of HOOMD \e may generate different systems even with the same seed due to programming
# changes.
#
# \note 1. For relatively dense systems (packing fraction 0.4 and higher) the simple random
# generation algorithm may fail to find room for all the particles and print an error message. 
# There are two methods to solve this. First, you can lower the separation radii allowing particles 
# to be placed closer together. Then setup integrate.nve with the \a limit option set to a 
# relatively small value. A few thousand time steps should relax the system so that the simulation can be
# continued without the limit or with a different integrator. For extremely troublesome systems,
# generate it at a very low density and shrink the box with the command ___ (which isn't written yet)
# to the desired final size.
#
# \note 2. The polymer generator always generates polymers as if there were linear chains. If you 
# provide a non-linear %bond topology, the bonds in the initial configuration will be stretched 
# significantly. This normally doesn't pose a problem for harmonic bonds (bond.harmonic) as
# the system will simply relax over a few time steps, but can cause the system to blow up with FENE 
# bonds (bond.fene). 
#
# \note 3. While the custom %bond list allows you to create ring shaped polymers, testing shows that
# such conformations have trouble relaxing and get stuck in tangled configurations. If you need 
# to generate a configuration of rings, you may need to write your own specialized initial configuration
# generator that writes HOOMD XML input files (see \ref page_xml_file_format). HOOMD's built-in polymer generator
# attempts to be as general as possible, but unfortunately cannot work in every possible case.
#
# \note 4. The %bond type is named 'polymer' must be used in specifying %bond coefficients in command such as 
# bond.harmonic
def create_random_polymers(box, polymers, separation, seed=1):
	util.print_status_line();
	
	# parse command line
	_parse_command_line();
	my_exec_conf = _create_exec_conf();
		
	# check if initialization has already occured
	if (globals.system_definition != None):
		print >> sys.stderr, "\n***Error! Cannot initialize more than once\n";
		raise RuntimeError("Error creating random polymers");
	
	if type(polymers) != type([]) or len(polymers) == 0:
		print >> sys.stderr, "\n***Error! polymers specified incorrectly. See the hoomd_script documentation\n";
		raise RuntimeError("Error creating random polymers");
	 
	if type(separation) != type(dict()) or len(separation) == 0:
		print >> sys.stderr, "\n***Error! polymers specified incorrectly. See the hoomd_script documentation\n";
		raise RuntimeError("Error creating random polymers");
	
	# create the generator
	generator = hoomd.RandomGenerator(box, seed);
	
	# make a list of types used for an eventual check vs the types in separation for completeness
	types_used = [];
	
	# track the minimum bond length
	min_bond_len = None;
	
	# build the polymer generators
	for poly in polymers:
		type_list = [];
		# check that all fields are specified
		if not 'bond_len' in poly:
			print >> sys.stderr, '\n***Error! Polymer specification missing bond_len\n';
			raise RuntimeError("Error creating random polymers");
		
		if min_bond_len == None:
			min_bond_len = poly['bond_len'];
		else:
			min_bond_len = min(min_bond_len, poly['bond_len']);
		
		if not 'type' in poly:
			print >> sys.stderr, '\n***Error! Polymer specification missing type\n';
			raise RuntimeError("Error creating random polymers");
		if not 'count' in poly:	
			print >> sys.stderr, '\n***Error! Polymer specification missing count\n';
			raise RuntimeError("Error creating random polymers");
		if not 'bond' in poly:	
			print >> sys.stderr, '\n***Error! Polymer specification missing bond\n';
			raise RuntimeError("Error creating random polymers");
				
		# build type list
		type_vector = hoomd.std_vector_string();
		for t in poly['type']:
			type_vector.append(t);
			if not t in types_used:
				types_used.append(t);
		
		# build bond list
		bond_a = hoomd.std_vector_uint();
		bond_b = hoomd.std_vector_uint();
		if poly['bond'] == 'linear':
			for i in xrange(0,len(poly['type'])-1):
				bond_a.push_back(i);
				bond_b.push_back(i+1);
		elif type(poly['bond']) == type([]):
			for a,b in poly['bond']:
				bond_a.push_back(a);
				bond_b.push_back(b);
		else:
			print >> sys.stderr, '\n***Error! Unexpected argument value for polymer bond\n';
			raise RuntimeError("Error creating random polymers");
		
		# create the generator
		generator.addGenerator(int(poly['count']), hoomd.PolymerParticleGenerator(poly['bond_len'], type_vector, bond_a, bond_b, 100));
		
		
	# check that all used types are in the separation list
	for t in types_used:
		if not t in separation:
			print >> sys.stderr, "\n***Error! No separation radius specified for type ", t, "\n";
			raise RuntimeError("Error creating random polymers");
			
	# set the separation radii, checking that it is within the minimum bond length
	for t,r in separation.items():
		generator.setSeparationRadius(t, r);
		if 2*r >= min_bond_len:
			print >> sys.stderr, "\n***Error! Separation radius", r, "is too big for the minimum bond length of", min_bond_len, "specified\n";
			raise RuntimeError("Error creating random polymers");
		
	
	# name the bond type
	generator.setBondType('polymer');
	
	# generate the particles
	generator.generate();
	
	globals.system_definition = hoomd.SystemDefinition(generator, my_exec_conf);
	
	# initialize the system
	globals.system = hoomd.System(globals.system_definition, 0);
	
	_perform_common_init_tasks();
	return globals.system_definition;


## Performs common initialization tasks
#
# \internal
# Initialization tasks that are performed for every simulation are to
# be done here. For example, setting up the SFCPackUpdater, initializing
# the log writer, etc...
#
# Currently only creates the sorter
def _perform_common_init_tasks():
	# create the sorter, using the evil import __main__ trick to provide the user with a default variable
	import __main__;
	__main__.sorter = update.sort();

## Parses command line options
#
# \internal
# Parses all hoomd_script command line options into the module variable _options
def _parse_command_line():
	global _options;
	
	parser = OptionParser();
	parser.add_option("--mode", dest="mode", help="Execution mode (cpu or gpu)");
	parser.add_option("--gpu", dest="gpu", help="GPU to execute on");
	parser.add_option("--gpu_error_checking", dest="gpu_error_checking", action="store_true", default=False, help="Enable error checking on the GPU");
	
	(_options, args) = parser.parse_args();
	
	# chedk for valid mode setting
	if _options.mode:
		if not (_options.mode == "cpu" or _options.mode == "gpu"):
			parser.error("--mode must be either cpu or gpu");
	
	# check for sane options
	if _options.mode == "cpu" and _options.gpu:
		parser.error("It doesn't make sense to specify --mode=cpu and a value for --gpu")

	# set the mode to gpu if the gpu # was set
	if _options.gpu and not _options.mode:
		_options.mode = "gpu"
		
	# if gpu_error_checking is set, enable it on the GPU
	if _options.gpu_error_checking:
		hoomd.set_gpu_error_checking(True);
	
## Initializes the execution configuration
#
# \internal
# Given an initializer, create a particle data with a properly configured ExecutionConfiguration
def _create_exec_conf():
	global _options;
	
	# if no command line options were specified, create a default ExecutionConfiguration
	if not _options.mode:
		exec_conf = hoomd.ExecutionConfiguration();
	else:
		# create a list of GPUs to execute on
		gpu_ids = hoomd.std_vector_uint();
		if _options.gpu:
			# parse the list of gpus
			string_gpu_list = _options.gpu.split(",")
			for gpu in string_gpu_list:
				gpu_ids.push_back(int(gpu));
		else:
			# otherwise, assume GPU 0
			gpu_ids.push_back(0);
		
		# create the specified configuration
		if _options.mode == "cpu":
			exec_conf = hoomd.ExecutionConfiguration(hoomd.ExecutionConfiguration.executionMode.CPU, 0);
		elif _options.mode == "gpu":
			exec_conf = hoomd.ExecutionConfiguration(hoomd.ExecutionConfiguration.executionMode.GPU, gpu_ids);
		else:
			raise RuntimeError("Invalid value for _options.exec in initialization");
		
	return exec_conf;
		<|MERGE_RESOLUTION|>--- conflicted
+++ resolved
@@ -144,13 +144,8 @@
 	globals.system_definition = hoomd.SystemDefinition(initializer, _create_exec_conf());
 	
 	# initialize the system
-<<<<<<< HEAD
-	if (time_step < 0):
+	if time_step != None:
 		globals.system = hoomd.System(globals.system_definition, initializer.getTimeStep());
-=======
-	if time_step != None:
-		globals.system = hoomd.System(globals.particle_data, initializer.getTimeStep());
->>>>>>> eb358f41
 	else:
 		initializer.setTimeStep(time_step)
 		globals.system = hoomd.System(globals.system_definition, initializer.getTimeStep());
